<!DOCTYPE html PUBLIC "-//W3C//DTD XHTML 1.0 Strict//EN" "http://www.w3.org/TR/xhtml1/DTD/xhtml1-strict.dtd">
<html xmlns="http://www.w3.org/1999/xhtml">
  <head>
    <title>Task Prior Versions</title>
    <meta http-equiv="content-type" content="text/html; charset=utf-8" />
    <link rel="stylesheet" href="task.css" type="text/css" />
  </head>

  <body>
    <div id="container">
      <table>
        <tr>
          <td>
            <div id="toolbar">
              <a href="task.html">Home</a>
              <a href="setup.html">Setup</a>
              <a href="30second.html">30-second Tutorial</a>
              <a href="simple.html">Simple</a>
              <a href="advanced.html">Advanced</a>
              <a href="shell.html">Shell</a>
              <a href="config.html">Configuration</a>
              <a href="color.html">Colors</a>
              <a href="usage.html">Usage</a>
              <a href="recur.html">Recurrence</a>
              <a href="date.html">Date Handling</a>
              <a href="troubleshooting.html">Troubleshooting</a>
              <a href="versions.html">Old Versions</a>
            </div>

            <div id="content">
              <br />
              <br />
              <br />
              <h1 class="title">Task Prior Versions</h1>
              <br />

              <div class="content">
                <p>
                  <h4>New in version 1.4.2 (9/18/2008)</h4>
                  <a href="http://www.beckingham.net/task-1.4.2.tar.gz">task-1.4.2.tar.gz</a>
<<<<<<< HEAD
=======
                  <br />
                  Mac OS X 10.5 (Leopard) Intel-only:
                  <a href="http://www.beckingham.net/task-1.4.2.pkg">task-1.4.2.pkg</a>
                  <br />
                  Debian package: <a href="http://www.beckingham.net/task_1.4.2-1_i386.deb">task_1.4.2-1_i386.deb</a>
                  (Thanks to <a href="http://blog.rfquerin.org">Richard Querin</a>)
>>>>>>> 62115ea9
                </p>

                <ul>
                  <li>"task undo" can now retract a "task done" command, provided no
                      reports have been run.
                  <li>Task now correctly sorts on entire strings, instead of just the
                      first character (thanks to Andy Lester).
                  <li>Task now uses dashes (-----) to underline column headings when
                      color is disabled (thanks to Vincent Fleuranceau).
                  <li>Task now allows mixed case attribute names (pri:, PRI:, Pri: ...)
                      and commands (add, ADD, Add ...) (thanks to Vincent Fleuranceau).
                  <li>Task now supports a default project and priority for new tasks, via
                      the new "default.project" and "default.priority" configuration variables
                      (thanks to Vincent Fleuranceau).
                  <li>Task supports improved word-wrapping to the terminal width.
                  <li>Task now supports "default.command" configuration variable (for example
                      it could contain "list due:tomorrow") which is the command that is run
                      whenever task is invoked with no arguments.
                  <li>Task supports modifying the existing description of a task, with the
                      following syntax: task &lt;id&gt; "new description ...".
                  <li>Fixed bug so that relative dates in filters (task list due:eom,
                      task list due:tomorrow, task list due:23rd ...) are now properly
                      supported.
                  <li>Fixed bug so that source now properly includes &lt;string.h&gt; in
                      order to build clean using gcc 4.3 (thanks to H. İbrahim Güngör)
                </ul>

                <p>
                  <h4>New in version 1.4.1 (7/18/2008)</h4>
                  <a href="http://www.beckingham.net/task-1.4.1.tar.gz">task-1.4.1.tar.gz</a>
                  <br />
                  Mac OS X 10.5 (Leopard) Intel-only:
                  <a href="http://www.beckingham.net/task-1.4.1.pkg">task-1.4.1.pkg</a>
                  <br />
                  Debian package: <a href="http://www.beckingham.net/task_1.4.1-1_i386.deb">task_1.4.1-1_i386.deb</a>
                  (Thanks to <a href="http://blog.rfquerin.org">Richard Querin</a>)
                </p>

                <ul>
                  <li>Fixed bug: Descriptions could not be altered with "task 123 New description"
                  <li>Tweak: For "task calendar" month names are now centered over the month
                  <li>Removed TUTORIAL file contents in favor of online version
                  <li>New Mac Intel-only Leopard (10.5) binary package
                </ul>

                <p>
                  <h4>New in version 1.4.0 (7/10/2008)</h4>
                  Source: <a href="http://www.beckingham.net/task-1.4.0.tar.gz">task-1.4.0.tar.gz</a>
                  <br />
                  Debian package: <a href="http://www.beckingham.net/task_1.4.0-1_i386.deb">task_1.4.0-1_i386.deb</a>
                  (Thanks to <a href="http://blog.rfquerin.org">Richard Querin</a>)
                </p>

                <ul>
                  <li>Added new <a href="recur.html">recurring tasks</a> feature
                  <li>Added "task undelete" feature to restore a (very) recently deleted
                      task
                  <li>Added averages to the "task history" report
                  <li>Added bar chart history report "task ghistory"
                  <li>Added support for rc:&lt;file&gt; to allow override of the default
                      ~/.taskrc file
                  <li>Added support for relative due: dates, such as "tomorrow", "friday",
                      "23rd", "eom"
                  <li>Added support for task filtering on all reports
                  <li>Automatically shuts off color, ncurses when output is not to a tty
                  <li>Added support for the ~ character in .taskrc data.location, for flexibility
                  <li>Allows colons on the description, provided what is to the left of the colon
                      is not a standard attribute name
                  <li>Fixed bug where Esc[0m sequences were being emitted for no good reason
                  <li>Fixed bug where table headers are underlined when color is turned off
                  <li>Fixed bug where adding a blank priority resulted in an assigned garbage value
                  <li>Fixed bug parsing date "07/08/2008" when using dateformat "m/d/Y"
                </ul>

                <p>
                  <h4>New in version 1.3.1</h4>
                  Source: <a href="http://www.beckingham.net/task-1.3.1.tar.gz">task-1.3.1.tar.gz</a>
                  <br />
                  Debian package: <a href="http://www.beckingham.net/task_1.3.1-1_i386.deb">task_1.3.1-1_i386.deb</a>
                  (Thanks to <a href="http://blog.rfquerin.org">Richard Querin</a>)
                </p>

                <ul>
                  <li>New configuration variable "defaultwidth" determines the width
                      of windows in the absense of ncurses support
                  <li>Fixed bug where "showage" configuration variable was not being
                      oberved by the "task long" report
                  <li>Fixed bug causing segmentation faults (mostly for Ubuntu users)
                      when various commands are run
                  <li>Fixed bug so that task now will recreate a missing ~/.taskrc file,
                      OR a missing ~/.task directory
                </ul>

                <p>
                  <h4>New in version 1.3.0</h4>
                  Source: <a href="http://www.beckingham.net/task-1.3.0.tar.gz">task-1.3.0.tar.gz</a>
                  <br />
                  Debian package: <a href="http://www.beckingham.net/task_1.3.0-0_i386.deb">task_1.3.0-0_i386.deb</a>
                  (Thanks to <a href="http://blog.rfquerin.org">Richard Querin</a>)
                </p>

                <ul>
                  <li>"task calendar" now displays multiple months per line, adjustable
                      by the "monthsperline" configuration variable.  Feature added by
                      Damian Glenny
                  <li>Displays shorter message when a command is entered incorrectly,
                      and the full usage for "task help"
                  <li>"task export" can now filter tasks like the reports
                  <li>"task oldest" shows the oldest tasks
                  <li>"task newest" shows the newest tasks
                  <li>Fixed bug where task generates a segmentation fault for several
                      commands, when no "dateformat" configuration variable was present
                  <li>Fixed bug whereby if you have more than one task with a due date,
                      7 days gets added to the entry date of task 2..n
                  <li>Fixed bug whereby "1 wks" was being improperly pluralized
                </ul>

                <p>
                  <h4>New in version 1.2.0</h4>
                  Source: <a href="http://www.beckingham.net/task-1.2.0.tar.gz">task-1.2.0.tar.gz</a>
                  <br />
                  Debian package: <a href="http://www.beckingham.net/task_1.2.0-1_i386.deb">task_1.2.0-1_i386.deb</a>
                  (Thanks to <a href="http://blog.rfquerin.org">Richard Querin</a>)
                </p>

                <ul>
                  <li>Subprojects supported - please see documentation below, or TUTORIAL
                      file
                  <li>"dateformat" configuration variable now properly used to parse as
                      well as render dates
                  <li>"task list x" now performs a caseless comparison between "x" and
                      the task description
                  <li>"showage" configuration variable determines whether the "Age" column
                      should appear on the "task list" and "task next" reports
                  <li>Improvements to the TUTORIAL file and this page
                </ul>

                <p>
                  <h4>New in version 1.1.0</h4>
                  Source: <a href="http://www.beckingham.net/task-1.1.0.tar.gz">task-1.1.0.tar.gz</a>
                  <br />
                  Debian package: <a href="http://www.beckingham.net/task_1.1.0-1_i386.deb">task_1.1.0-1_i386.deb</a>
                  (Thanks to <a href="http://blog.rfquerin.org">Richard Querin</a>)
                </p>

                <ul>
                  <li>"blanklines" configuration variable to stop displaying unnecessary
                      white space and thus work better on small-screen devices
                  <li>"dateformat" configuration now determines how dates are formatted
                  <li>Better formatting of "task tags" output
                  <li>This home page set up, with TUTORIAL
                  <li>Added tags to the "task long" report
                </ul>

                <p>
                  <h4>New in version 1.0.1</h4>
                  Source: <a href="http://www.beckingham.net/task-1.0.1.tar.gz">task-1.0.1.tar.gz</a>
                </p>

                <ul>
                  <li>Fixed bug where the UUID generator not properly terminating strings
                  <li>Fixed bug where srandom/srand not called prior to custom UUID generation
                </ul>

                <p>
                  <h4>Version 1.0.0</h4>
                  Source: <a href="http://www.beckingham.net/task-1.0.0.tar.gz">task-1.0.0.tar.gz</a>
                </p>

                <p>
                  Task 1.0.0 was the first publicly available version of task.
                </p>

              </div>

              <br />
              <br />
              <div class="content">
                <p>
                  Copyright 2006-2008, P. Beckingham.  All rights reserved.
                </p>
              </div>
            </div>
          </td>

          <td align="right" valign="top" width="200px">
            <br />
            <br />
            <br />
            <br />
            <br />
            <br />
            <br />
            <br />
            <br />
            <br />

            <script type="text/javascript"><!--
            google_ad_client = "pub-9709799404235424";
            /* Task Main */
            google_ad_slot = "8660617875";
            google_ad_width = 120;
            google_ad_height = 600;
            //-->
            </script>
            <script type="text/javascript"
                     src="http://pagead2.googlesyndication.com/pagead/show_ads.js">
            </script>
          </td>
        </tr>
      </table>

    </div>

<script type="text/javascript">
var gaJsHost = (("https:" == document.location.protocol) ? "https://ssl." : "http://www.");
document.write(unescape("%3Cscript src='" + gaJsHost + "google-analytics.com/ga.js' type='text/javascript'%3E%3C/script%3E"));
</script>
<script type="text/javascript">
var pageTracker = _gat._getTracker("UA-4737637-1");
pageTracker._initData();
pageTracker._trackPageview();
</script>

  </body>
</html>
<|MERGE_RESOLUTION|>--- conflicted
+++ resolved
@@ -38,15 +38,12 @@
                 <p>
                   <h4>New in version 1.4.2 (9/18/2008)</h4>
                   <a href="http://www.beckingham.net/task-1.4.2.tar.gz">task-1.4.2.tar.gz</a>
-<<<<<<< HEAD
-=======
                   <br />
                   Mac OS X 10.5 (Leopard) Intel-only:
                   <a href="http://www.beckingham.net/task-1.4.2.pkg">task-1.4.2.pkg</a>
                   <br />
                   Debian package: <a href="http://www.beckingham.net/task_1.4.2-1_i386.deb">task_1.4.2-1_i386.deb</a>
                   (Thanks to <a href="http://blog.rfquerin.org">Richard Querin</a>)
->>>>>>> 62115ea9
                 </p>
 
                 <ul>
