<!DOCTYPE html PUBLIC "-//W3C//DTD XHTML 1.0 Strict//EN" "http://www.w3.org/TR/xhtml1/DTD/xhtml1-strict.dtd">
<html xmlns="http://www.w3.org/1999/xhtml">
  <head>
<<<<<<< HEAD
    <title>Task 1.5.0</title>
=======
    <title>Latest Release</title>
>>>>>>> b4b389c2
    <meta http-equiv="content-type" content="text/html; charset=utf-8" />
    <link rel="stylesheet" href="task.css" type="text/css" />
  </head>

  <body>
    <div id="container">
      <table>
        <tr>
          <td>
            <div id="toolbar">
              <a href="task.html">Home</a>
              <a href="setup.html">Setup</a>
              <a href="30second.html">30-second Tutorial</a>
              <a href="simple.html">Simple</a>
              <a href="advanced.html">Advanced</a>
              <a href="shell.html">Shell</a>
              <a href="config.html">Configuration</a>
              <a href="color.html">Colors</a>
              <a href="usage.html">Usage</a>
              <a href="recur.html">Recurrence</a>
              <a href="date.html">Date Handling</a>
              <a href="troubleshooting.html">Troubleshooting</a>
              <a href="versions.html">Old Versions</a>
            </div>

            <div id="content">
              <br />
              <br />
              <br />
              <h1 class="title">Task</h1>
              <p>
                Task is an open source, command-line, TODO list manager.
              </p>

              <p>
                Here you will find information on how to acquire, build, configure,
                use and become proficient with the task program.
              </p>

              <ul>
                <li><a href="setup.html">Quick Setup</a>
                <li><a href="30second.html">30-second Tutorial</a>
                <li><a href="simple.html">Simple Usage</a>
                <li><a href="advanced.html">Advanced Usage</a>
                <li><a href="shell.html">Interacting with the Shell</a>
                <li><a href="config.html">Configuring Task</a>
                <li><a href="color.html">Color</a>
                <li><a href="usage.html">Task Command Usage</a>
                <li><a href="recur.html">Recurring Tasks</a>
                <li><a href="date.html">Date Handling</a>
                <li><a href="troubleshooting.html">Troubleshooting</a>
                <li><a href="versions.html">Old Versions</a>
                <li><a href="filter.html">Filters (coming soon)</a>
                <li><a href="shadow.html">Shadow Files (coming soon)</a>
              </ul>

              <p>
                More documents are being written, and will be added here.
              </p>

              <p>
                Alternatively, watch the
                <a href="http://www.youtube.com/watch?v=D2Kn4DMOVSw">task movie</a>
                which illustrates many of task's features.
              </p>

              <br />
              <h2 class="title">Get the Latest Release</h2>

              <div class="content">
                <table>
                  <tr>
                    <td>Source:</td>
<<<<<<< HEAD
                    <td><a href="http://www.beckingham.net/task-1.5.0.tar.gz">task-1.5.0.tar.gz</a></td>
=======
                    <td><a href="http://www.beckingham.net/task-1.4.3.tar.gz">task-1.4.3.tar.gz</a></td>
>>>>>>> b4b389c2
                  </tr>
<!--
                  <tr>
                    <td>Mac OS X 10.5 (Leopard) Intel-only:</td>
<<<<<<< HEAD
                    <td><a href="http://www.beckingham.net/task-1.5.0.pkg">task-1.5.0.pkg</a></td>
=======
                    <td><a href="http://www.beckingham.net/task-1.4.3.pkg">task-1.4.3.pkg</a></td>
>>>>>>> b4b389c2
                  </tr>
-->
<!--
                  <tr>
                    <td>
                      Debian package:
                      (Thanks to <a href="http://blog.rfquerin.org">Richard Querin</a>):
                    </td>
<<<<<<< HEAD
                    <td><a href="http://www.beckingham.net/task_1.5.0-1_i386.deb">task_1.5.0-1_i386.deb</a></td>
=======
                    <td><a href="http://www.beckingham.net/task_1.4.3-1_i386.deb">task_1.4.3-1_i386.deb</a></td>
>>>>>>> b4b389c2
                  </tr>
-->
                </table>

<<<<<<< HEAD
                <h4>New in version 1.5.0 (?)</h4>
                <ul>
                  <li>Removed deprecated TUTORIAL file.
                  <li>Removed "usage" command, and support for "command.logging" configuration
                      variable.
=======
                <h4>New in version 1.4.3 (9/18/2008)</h4>
                <ul>
                  <li>Fixed misleading task count at bottom of "info" report.
                  <li>Added support for a shadow file that contains a plain text task report,
                      with the "shadow.file" and "shadow.command" configuration variables.
                      The shadow file is automatically updated whenever the task database
                      changes.  Useful for integrating with "Samurize".
>>>>>>> b4b389c2
                </ul>

                <p>
                  (Find out <a href="versions.html">what was new in prior versions</a>)
                </p>

                <h2>Troubleshooting</h2>
                <p>
                  Task has been built from source and tested in the following environments:
                </p>

                <ul>
                  <li>OS X 10.4 Tiger
                  <li>OS X 10.5 Leopard
                  <li>Fedora Core 8
                  <li>Fedora Core 9
                  <li>Ubuntu 7 Feisty Fawn
                  <li>Ubuntu 8 Hardy Heron
                  <li>Solaris 10
                  <li>Cygwin 1.5.25-14
                </ul>

                <p>
                  If you have difficulties building task, have found a bug, have a
                  suggestion for improvement, or a feature request, please send mail to
                  <a href="mailto:task@beckingham.net">task@beckingham.net</a>.
                </p>

                <p>
                  Take a look at the <a href="troubleshooting.html">troubleshooting guide</a>
                  for tips and workarounds to problems.
                </p>

              </div>

              <br />
              <br />
              <div class="content">
                <p>
                  Copyright 2006-2008, P. Beckingham.  All rights reserved.
                </p>
              </div>

            </div>
          </td>

          <td align="right" valign="top" width="200px">
            <br />
            <br />
            <br />
            <br />
            <br />
            <br />
            <br />
            <br />
            <br />
            <br />

            <script type="text/javascript"><!--
            google_ad_client = "pub-9709799404235424";
            /* Task Main */
            google_ad_slot = "8660617875";
            google_ad_width = 120;
            google_ad_height = 600;
            //-->
            </script>
            <script type="text/javascript"
                     src="http://pagead2.googlesyndication.com/pagead/show_ads.js">
            </script>
          </td>
        </tr>
      </table>

    </div>

<script type="text/javascript">
var gaJsHost = (("https:" == document.location.protocol) ? "https://ssl." : "http://www.");
document.write(unescape("%3Cscript src='" + gaJsHost + "google-analytics.com/ga.js' type='text/javascript'%3E%3C/script%3E"));
</script>
<script type="text/javascript">
var pageTracker = _gat._getTracker("UA-4737637-1");
pageTracker._initData();
pageTracker._trackPageview();
</script>

  </body>
</html>
<|MERGE_RESOLUTION|>--- conflicted
+++ resolved
@@ -1,11 +1,7 @@
 <!DOCTYPE html PUBLIC "-//W3C//DTD XHTML 1.0 Strict//EN" "http://www.w3.org/TR/xhtml1/DTD/xhtml1-strict.dtd">
 <html xmlns="http://www.w3.org/1999/xhtml">
   <head>
-<<<<<<< HEAD
-    <title>Task 1.5.0</title>
-=======
     <title>Latest Release</title>
->>>>>>> b4b389c2
     <meta http-equiv="content-type" content="text/html; charset=utf-8" />
     <link rel="stylesheet" href="task.css" type="text/css" />
   </head>
@@ -79,20 +75,12 @@
                 <table>
                   <tr>
                     <td>Source:</td>
-<<<<<<< HEAD
                     <td><a href="http://www.beckingham.net/task-1.5.0.tar.gz">task-1.5.0.tar.gz</a></td>
-=======
-                    <td><a href="http://www.beckingham.net/task-1.4.3.tar.gz">task-1.4.3.tar.gz</a></td>
->>>>>>> b4b389c2
                   </tr>
 <!--
                   <tr>
                     <td>Mac OS X 10.5 (Leopard) Intel-only:</td>
-<<<<<<< HEAD
                     <td><a href="http://www.beckingham.net/task-1.5.0.pkg">task-1.5.0.pkg</a></td>
-=======
-                    <td><a href="http://www.beckingham.net/task-1.4.3.pkg">task-1.4.3.pkg</a></td>
->>>>>>> b4b389c2
                   </tr>
 -->
 <!--
@@ -101,30 +89,16 @@
                       Debian package:
                       (Thanks to <a href="http://blog.rfquerin.org">Richard Querin</a>):
                     </td>
-<<<<<<< HEAD
                     <td><a href="http://www.beckingham.net/task_1.5.0-1_i386.deb">task_1.5.0-1_i386.deb</a></td>
-=======
-                    <td><a href="http://www.beckingham.net/task_1.4.3-1_i386.deb">task_1.4.3-1_i386.deb</a></td>
->>>>>>> b4b389c2
                   </tr>
 -->
                 </table>
 
-<<<<<<< HEAD
                 <h4>New in version 1.5.0 (?)</h4>
                 <ul>
                   <li>Removed deprecated TUTORIAL file.
                   <li>Removed "usage" command, and support for "command.logging" configuration
                       variable.
-=======
-                <h4>New in version 1.4.3 (9/18/2008)</h4>
-                <ul>
-                  <li>Fixed misleading task count at bottom of "info" report.
-                  <li>Added support for a shadow file that contains a plain text task report,
-                      with the "shadow.file" and "shadow.command" configuration variables.
-                      The shadow file is automatically updated whenever the task database
-                      changes.  Useful for integrating with "Samurize".
->>>>>>> b4b389c2
                 </ul>
 
                 <p>
