////////////////////////////////////////////////////////////////////////////////
//
<<<<<<< HEAD
// Copyright 2006 - 2021, Paul Beckingham, Federico Hernandez.
=======
// Copyright 2006 - 2021, Tomas Babej, Paul Beckingham, Federico Hernandez.
>>>>>>> 8174287f
//
// Permission is hereby granted, free of charge, to any person obtaining a copy
// of this software and associated documentation files (the "Software"), to deal
// in the Software without restriction, including without limitation the rights
// to use, copy, modify, merge, publish, distribute, sublicense, and/or sell
// copies of the Software, and to permit persons to whom the Software is
// furnished to do so, subject to the following conditions:
//
// The above copyright notice and this permission notice shall be included
// in all copies or substantial portions of the Software.
//
// THE SOFTWARE IS PROVIDED "AS IS", WITHOUT WARRANTY OF ANY KIND, EXPRESS
// OR IMPLIED, INCLUDING BUT NOT LIMITED TO THE WARRANTIES OF MERCHANTABILITY,
// FITNESS FOR A PARTICULAR PURPOSE AND NONINFRINGEMENT. IN NO EVENT SHALL
// THE AUTHORS OR COPYRIGHT HOLDERS BE LIABLE FOR ANY CLAIM, DAMAGES OR OTHER
// LIABILITY, WHETHER IN AN ACTION OF CONTRACT, TORT OR OTHERWISE, ARISING FROM,
// OUT OF OR IN CONNECTION WITH THE SOFTWARE OR THE USE OR OTHER DEALINGS IN THE
// SOFTWARE.
//
// https://www.opensource.org/licenses/mit-license.php
//
////////////////////////////////////////////////////////////////////////////////

#include <cmake.h>
#include <CmdProjects.h>
#include <algorithm>
#include <sstream>
#include <Context.h>
#include <Filter.h>
#include <Table.h>
#include <format.h>
#include <util.h>
#include <main.h>
<<<<<<< HEAD
=======
#include <list>
>>>>>>> 8174287f

////////////////////////////////////////////////////////////////////////////////
CmdProjects::CmdProjects ()
{
  _keyword               = "projects";
  _usage                 = "task <filter> projects";
  _description           = "Shows all project names used";
  _read_only             = true;
  _displays_id           = false;
  _needs_gc              = true;
  _uses_context          = true;
  _accepts_filter        = true;
  _accepts_modifications = false;
  _accepts_miscellaneous = false;
  _category              = Command::Category::metadata;
}

////////////////////////////////////////////////////////////////////////////////
int CmdProjects::execute (std::string& output)
{
  int rc = 0;

  // Get all the tasks.
  handleUntil ();
  handleRecurrence ();
  auto tasks = Context::getContext ().tdb2.pending.get_tasks ();

  if (Context::getContext ().config.getBoolean ("list.all.projects"))
    for (auto& task : Context::getContext ().tdb2.completed.get_tasks ())
      tasks.push_back (task);

  // Apply the filter.
  Filter filter;
  std::vector <Task> filtered;
  filter.subset (tasks, filtered);
  int quantity = filtered.size ();

  std::stringstream out;

  // Scan all the tasks for their project name, building a map using project
  // names as keys.
  std::map <std::string, int> unique;
  bool no_project = false;
  std::string project;
  for (auto& task : filtered)
  {
    if (task.getStatus () == Task::deleted)
    {
      --quantity;
      continue;
    }

    // Increase the count for the project the task belongs to and all
    // its super-projects
    project = task.get ("project");

    std::vector <std::string> projects = extractParents (project);
    projects.push_back (project);

    for (auto& parent : projects)
      unique[parent] += 1;

    if (project == "")
      no_project = true;
  }

  if (unique.size ())
  {
    // Render a list of project names from the map.
    Table view;
    view.width (Context::getContext ().getWidth ());
    view.add ("Project");
    view.add ("Tasks", false);
    setHeaderUnderline (view);

<<<<<<< HEAD
    std::vector <std::string> processed;
    for (auto& project : unique)
=======
    // create sorted list of table entries
    std::list <std::pair<std::string, int>> sorted_view;
    sort_projects (sorted_view, unique);

    // construct view from sorted list
    for (auto& item: sorted_view)
>>>>>>> 8174287f
    {
      int row = view.addRow ();
<<<<<<< HEAD
      view.set (row, 0, (project.first == ""
                          ? "(none)"
                          : indentProject (project.first, "  ", '.')));
      view.set (row, 1, project.second);
      processed.push_back (project.first);
=======
      view.set (row, 0, (item.first == ""
                          ? "(none)"
                          : indentProject (item.first, "  ", '.')));
      view.set (row, 1, item.second);
>>>>>>> 8174287f
    }

    int number_projects = unique.size ();
    if (no_project)
      --number_projects;

    out << optionalBlankLine ()
        << view.render ()
        << optionalBlankLine ()
        << (number_projects == 1
              ? format ("{1} project",  number_projects)
              : format ("{1} projects", number_projects))
        << ' '
        << (quantity == 1
              ? format ("({1} task)",  quantity)
              : format ("({1} tasks)", quantity))
        << '\n';
  }
  else
  {
    out << "No projects.\n";
    rc = 1;
  }

  output = out.str ();
  return rc;
}

////////////////////////////////////////////////////////////////////////////////
CmdCompletionProjects::CmdCompletionProjects ()
{
  _keyword               = "_projects";
  _usage                 = "task <filter> _projects";
  _description           = "Shows only a list of all project names used";
  _read_only             = true;
  _displays_id           = false;
  _needs_gc              = true;
  _uses_context          = false;
  _accepts_filter        = true;
  _accepts_modifications = false;
  _accepts_miscellaneous = false;
  _category              = Command::Category::internal;
}

////////////////////////////////////////////////////////////////////////////////
int CmdCompletionProjects::execute (std::string& output)
{
  // Get all the tasks.
  handleUntil ();
  handleRecurrence ();
  auto tasks = Context::getContext ().tdb2.pending.get_tasks ();

  if (Context::getContext ().config.getBoolean ("list.all.projects"))
    for (auto& task : Context::getContext ().tdb2.completed.get_tasks ())
      tasks.push_back (task);

  // Apply the filter.
  Filter filter;
  std::vector <Task> filtered;
  filter.subset (tasks, filtered);

  // Scan all the tasks for their project name, building a map using project
  // names as keys.
  std::map <std::string, int> unique;
  for (auto& task : filtered)
    unique[task.get ("project")] = 0;

  for (auto& project : unique)
    if (project.first.length ())
      output += project.first + '\n';

  return 0;
}

////////////////////////////////////////////////////////////////////////////////<|MERGE_RESOLUTION|>--- conflicted
+++ resolved
@@ -1,10 +1,6 @@
 ////////////////////////////////////////////////////////////////////////////////
 //
-<<<<<<< HEAD
-// Copyright 2006 - 2021, Paul Beckingham, Federico Hernandez.
-=======
 // Copyright 2006 - 2021, Tomas Babej, Paul Beckingham, Federico Hernandez.
->>>>>>> 8174287f
 //
 // Permission is hereby granted, free of charge, to any person obtaining a copy
 // of this software and associated documentation files (the "Software"), to deal
@@ -38,10 +34,7 @@
 #include <format.h>
 #include <util.h>
 #include <main.h>
-<<<<<<< HEAD
-=======
 #include <list>
->>>>>>> 8174287f
 
 ////////////////////////////////////////////////////////////////////////////////
 CmdProjects::CmdProjects ()
@@ -117,31 +110,18 @@
     view.add ("Tasks", false);
     setHeaderUnderline (view);
 
-<<<<<<< HEAD
-    std::vector <std::string> processed;
-    for (auto& project : unique)
-=======
     // create sorted list of table entries
     std::list <std::pair<std::string, int>> sorted_view;
     sort_projects (sorted_view, unique);
 
     // construct view from sorted list
     for (auto& item: sorted_view)
->>>>>>> 8174287f
     {
       int row = view.addRow ();
-<<<<<<< HEAD
-      view.set (row, 0, (project.first == ""
-                          ? "(none)"
-                          : indentProject (project.first, "  ", '.')));
-      view.set (row, 1, project.second);
-      processed.push_back (project.first);
-=======
       view.set (row, 0, (item.first == ""
                           ? "(none)"
                           : indentProject (item.first, "  ", '.')));
       view.set (row, 1, item.second);
->>>>>>> 8174287f
     }
 
     int number_projects = unique.size ();
