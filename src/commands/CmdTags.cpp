--- conflicted
+++ resolved
@@ -1,10 +1,6 @@
 ////////////////////////////////////////////////////////////////////////////////
 //
-<<<<<<< HEAD
-// Copyright 2006 - 2021, Paul Beckingham, Federico Hernandez.
-=======
 // Copyright 2006 - 2021, Tomas Babej, Paul Beckingham, Federico Hernandez.
->>>>>>> 8174287f
 //
 // Permission is hereby granted, free of charge, to any person obtaining a copy
 // of this software and associated documentation files (the "Software"), to deal
@@ -192,12 +188,8 @@
   unique["COMPLETED"] = 0;
   unique["DELETED"]   = 0;
   unique["DUE"]       = 0;
-<<<<<<< HEAD
-  unique["DUETODAY"]  = 0;
-=======
   unique["DUETODAY"]  = 0;     // 2016-03-29: Deprecated in 2.6.0
   unique["INSTANCE"]  = 0;
->>>>>>> 8174287f
   unique["LATEST"]    = 0;
   unique["MONTH"]     = 0;
   unique["ORPHAN"]    = 0;
