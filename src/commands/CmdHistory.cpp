--- conflicted
+++ resolved
@@ -1,10 +1,6 @@
 ////////////////////////////////////////////////////////////////////////////////
 //
-<<<<<<< HEAD
-// Copyright 2006 - 2021, Paul Beckingham, Federico Hernandez.
-=======
 // Copyright 2006 - 2021, Tomas Babej, Paul Beckingham, Federico Hernandez.
->>>>>>> 8174287f
 //
 // Permission is hereby granted, free of charge, to any person obtaining a copy
 // of this software and associated documentation files (the "Software"), to deal
@@ -193,7 +189,6 @@
 
   output = out.str ();
 }
-<<<<<<< HEAD
 
 ////////////////////////////////////////////////////////////////////////////////
 template<class HistoryStrategy>
@@ -203,17 +198,6 @@
   setHeaderUnderline (view);
   view.width (Context::getContext ().getWidth ());
 
-=======
-
-////////////////////////////////////////////////////////////////////////////////
-template<class HistoryStrategy>
-void CmdHistoryBase<HistoryStrategy>::outputTabular (std::string& output)
-{
-  Table view;
-  setHeaderUnderline (view);
-  view.width (Context::getContext ().getWidth ());
-
->>>>>>> 8174287f
   HistoryStrategy::setupTableDates (view);
 
   view.add (STRING_CMD_HISTORY_ADDED, false);
@@ -533,7 +517,6 @@
   {
     return dt.startOfDay ();
   }
-<<<<<<< HEAD
 
   static void setupTableDates (Table& view)
   {
@@ -556,33 +539,6 @@
     int last_m, last_d, last_y;
     last_dt.toYMD (last_y, last_m, last_d);
 
-    if ((y != last_y) || (lastTime == 0))
-      view.set (row, 0, y);
-
-    if ((m != last_m) || (lastTime == 0))
-=======
-
-  static void setupTableDates (Table& view)
-  {
-    view.add (STRING_CMD_HISTORY_YEAR,  true);
-    view.add (STRING_CMD_HISTORY_MONTH, true);
-    view.add (STRING_CMD_HISTORY_DAY,   false);
-  }
-
-  static void insertRowDate (
-    Table& view,
-    int row,
-    time_t rowTime,
-    time_t lastTime)
-  {
-    Datetime dt (rowTime);
-    int m, d, y;
-    dt.toYMD (y, m, d);
-
-    Datetime last_dt (lastTime);
-    int last_m, last_d, last_y;
-    last_dt.toYMD (last_y, last_m, last_d);
-
     bool y_changed = (y != last_y) || (lastTime == 0);
     bool m_changed = (m != last_m) || (lastTime == 0);
 
@@ -590,7 +546,6 @@
       view.set (row, 0, y);
 
     if (y_changed || m_changed)
->>>>>>> 8174287f
       view.set (row, 1, Datetime::monthName (m));
 
     view.set (row, 2, d);
@@ -634,11 +589,13 @@
     int last_m, last_d, last_y;
     last_dt.toYMD (last_y, last_m, last_d);
 
-<<<<<<< HEAD
-    if ((y != last_y) || (lastTime == 0))
+    bool y_changed = (y != last_y) || (lastTime == 0);
+    bool m_changed = (m != last_m) || (lastTime == 0);
+
+    if (y_changed)
       view.set (row, 0, y);
 
-    if ((m != last_m) || (lastTime == 0))
+    if (y_changed || m_changed)
       view.set (row, 1, Datetime::monthName (m));
 
     view.set (row, 2, d);
@@ -682,13 +639,6 @@
     int last_m, last_d, last_y;
     last_dt.toYMD (last_y, last_m, last_d);
 
-    if ((y != last_y) || (lastTime == 0))
-      view.set (row, 0, y);
-
-    if ((m != last_m) || (lastTime == 0))
-      view.set (row, 1, Datetime::monthName (m));
-
-=======
     bool y_changed = (y != last_y) || (lastTime == 0);
     bool m_changed = (m != last_m) || (lastTime == 0);
 
@@ -698,57 +648,6 @@
     if (y_changed || m_changed)
       view.set (row, 1, Datetime::monthName (m));
 
-    view.set (row, 2, d);
-  }
-
-  static constexpr const char* keyword         = "ghistory.daily";
-  static constexpr const char* usage           = "task <filter> ghistory.daily";
-  static constexpr const char* description     = "Shows a graphical report of task history, by day";
-  static constexpr unsigned int dateFieldCount = 3;
-  static constexpr bool graphical              = true;
-  static constexpr unsigned int labelWidth     = 19;  // length '2017 September Day ' = 19
-};
-
-////////////////////////////////////////////////////////////////////////////i
-class WeeklyHistoryStrategy
-{
-public:
-  static Datetime getRelevantDate (const Datetime& dt)
-  {
-    return dt.startOfWeek ();
-  }
-
-  static void setupTableDates (Table& view)
-  {
-    view.add (STRING_CMD_HISTORY_YEAR,  true);
-    view.add (STRING_CMD_HISTORY_MONTH, true);
-    view.add (STRING_CMD_HISTORY_DAY,   false);
-  }
-
-  static void insertRowDate (
-    Table& view,
-    int row,
-    time_t rowTime,
-    time_t lastTime)
-  {
-    Datetime dt (rowTime);
-    int m, d, y;
-    dt.toYMD (y, m, d);
-
-    Datetime last_dt (lastTime);
-    int last_m, last_d, last_y;
-    last_dt.toYMD (last_y, last_m, last_d);
-
-    bool y_changed = (y != last_y) || (lastTime == 0);
-    bool m_changed = (m != last_m) || (lastTime == 0);
-
-    if (y_changed)
-      view.set (row, 0, y);
-
-    if (y_changed || m_changed)
-      view.set (row, 1, Datetime::monthName (m));
-
->>>>>>> 8174287f
     view.set (row, 2, d);
   }
 
@@ -790,12 +689,6 @@
     int last_m, last_d, last_y;
     last_dt.toYMD (last_y, last_m, last_d);
 
-<<<<<<< HEAD
-    if ((y != last_y) || (lastTime == 0))
-      view.set (row, 0, y);
-
-    if ((m != last_m) || (lastTime == 0))
-=======
     bool y_changed = (y != last_y) || (lastTime == 0);
     bool m_changed = (m != last_m) || (lastTime == 0);
 
@@ -803,7 +696,6 @@
       view.set (row, 0, y);
 
     if (y_changed || m_changed)
->>>>>>> 8174287f
       view.set (row, 1, Datetime::monthName (m));
 
     view.set (row, 2, d);
