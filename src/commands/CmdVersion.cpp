////////////////////////////////////////////////////////////////////////////////
//
<<<<<<< HEAD
// Copyright 2006 - 2021, Paul Beckingham, Federico Hernandez.
=======
// Copyright 2006 - 2021, Tomas Babej, Paul Beckingham, Federico Hernandez.
>>>>>>> 8174287f
//
// Permission is hereby granted, free of charge, to any person obtaining a copy
// of this software and associated documentation files (the "Software"), to deal
// in the Software without restriction, including without limitation the rights
// to use, copy, modify, merge, publish, distribute, sublicense, and/or sell
// copies of the Software, and to permit persons to whom the Software is
// furnished to do so, subject to the following conditions:
//
// The above copyright notice and this permission notice shall be included
// in all copies or substantial portions of the Software.
//
// THE SOFTWARE IS PROVIDED "AS IS", WITHOUT WARRANTY OF ANY KIND, EXPRESS
// OR IMPLIED, INCLUDING BUT NOT LIMITED TO THE WARRANTIES OF MERCHANTABILITY,
// FITNESS FOR A PARTICULAR PURPOSE AND NONINFRINGEMENT. IN NO EVENT SHALL
// THE AUTHORS OR COPYRIGHT HOLDERS BE LIABLE FOR ANY CLAIM, DAMAGES OR OTHER
// LIABILITY, WHETHER IN AN ACTION OF CONTRACT, TORT OR OTHERWISE, ARISING FROM,
// OUT OF OR IN CONNECTION WITH THE SOFTWARE OR THE USE OR OTHER DEALINGS IN THE
// SOFTWARE.
//
// https://www.opensource.org/licenses/mit-license.php
//
////////////////////////////////////////////////////////////////////////////////

#include <cmake.h>
#include <CmdVersion.h>
#include <sstream>
#include <stdlib.h>
#include <Context.h>
#include <Table.h>
#ifdef HAVE_COMMIT
#include <commit.h>
#endif
#include <shared.h>
#include <format.h>

////////////////////////////////////////////////////////////////////////////////
CmdVersion::CmdVersion ()
{
  _keyword               = "version";
  _usage                 = "task          version";
  _description           = "Shows the Taskwarrior version number";
  _read_only             = true;
  _displays_id           = false;
  _needs_gc              = false;
  _uses_context          = false;
  _accepts_filter        = false;
  _accepts_modifications = false;
  _accepts_miscellaneous = false;
  _category              = Command::Category::misc;
}

////////////////////////////////////////////////////////////////////////////////
int CmdVersion::execute (std::string& output)
{
  std::stringstream out;

  // Create a table for the disclaimer.
  int width = Context::getContext ().getWidth ();
  Table disclaimer;
  disclaimer.width (width);
  disclaimer.add ("");
  disclaimer.set (disclaimer.addRow (), 0, "Taskwarrior may be copied only under the terms of the MIT license, which may be found in the Taskwarrior source kit.");

  // Create a table for the URL.
  Table link;
  link.width (width);
  link.add ("");
<<<<<<< HEAD
  link.set (link.addRow (), 0, "Documentation for Taskwarrior can be found using 'man task', 'man taskrc', 'man task-color', 'man task-sync' or at http://taskwarrior.org");
=======
  link.set (link.addRow (), 0, "Documentation for Taskwarrior can be found using 'man task', 'man taskrc', 'man task-color', 'man task-sync' or at https://taskwarrior.org");
>>>>>>> 8174287f

  Color bold;
  if (Context::getContext ().color ())
    bold = Color ("bold");

  out << '\n'
      << format ("{1} {2} built for ", bold.colorize (PACKAGE), bold.colorize (VERSION))
      << osName ()
      << '\n'
<<<<<<< HEAD
      << "Copyright (C) 2006 - 2021 P. Beckingham, F. Hernandez."
=======
      << "Copyright (C) 2006 - 2021 T. Babej, P. Beckingham, F. Hernandez."
>>>>>>> 8174287f
      << '\n'
      << '\n'
      << disclaimer.render ()
      << '\n'
      << link.render ()
      << '\n';

  output = out.str ();
  return 0;
}

////////////////////////////////////////////////////////////////////////////////
CmdCompletionVersion::CmdCompletionVersion ()
{
  _keyword               = "_version";
  _usage                 = "task          _version";
  _description           = "Shows only the Taskwarrior version number";
  _read_only             = true;
  _displays_id           = false;
  _needs_gc              = false;
  _uses_context          = false;
  _accepts_filter        = false;
  _accepts_modifications = false;
  _accepts_miscellaneous = false;
  _category              = Command::Category::internal;
}

////////////////////////////////////////////////////////////////////////////////
int CmdCompletionVersion::execute (std::string& output)
{
#ifdef HAVE_COMMIT
  output = std::string (VERSION)
         + std::string (" (")
         + std::string (COMMIT)
         + std::string (")");
#else
  output = VERSION;
#endif
  output += '\n';
  return 0;
}

////////////////////////////////////////////////////////////////////////////////<|MERGE_RESOLUTION|>--- conflicted
+++ resolved
@@ -1,10 +1,6 @@
 ////////////////////////////////////////////////////////////////////////////////
 //
-<<<<<<< HEAD
-// Copyright 2006 - 2021, Paul Beckingham, Federico Hernandez.
-=======
 // Copyright 2006 - 2021, Tomas Babej, Paul Beckingham, Federico Hernandez.
->>>>>>> 8174287f
 //
 // Permission is hereby granted, free of charge, to any person obtaining a copy
 // of this software and associated documentation files (the "Software"), to deal
@@ -72,11 +68,7 @@
   Table link;
   link.width (width);
   link.add ("");
-<<<<<<< HEAD
-  link.set (link.addRow (), 0, "Documentation for Taskwarrior can be found using 'man task', 'man taskrc', 'man task-color', 'man task-sync' or at http://taskwarrior.org");
-=======
   link.set (link.addRow (), 0, "Documentation for Taskwarrior can be found using 'man task', 'man taskrc', 'man task-color', 'man task-sync' or at https://taskwarrior.org");
->>>>>>> 8174287f
 
   Color bold;
   if (Context::getContext ().color ())
@@ -86,11 +78,7 @@
       << format ("{1} {2} built for ", bold.colorize (PACKAGE), bold.colorize (VERSION))
       << osName ()
       << '\n'
-<<<<<<< HEAD
-      << "Copyright (C) 2006 - 2021 P. Beckingham, F. Hernandez."
-=======
       << "Copyright (C) 2006 - 2021 T. Babej, P. Beckingham, F. Hernandez."
->>>>>>> 8174287f
       << '\n'
       << '\n'
       << disclaimer.render ()
