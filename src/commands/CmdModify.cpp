--- conflicted
+++ resolved
@@ -1,10 +1,6 @@
 ////////////////////////////////////////////////////////////////////////////////
 //
-<<<<<<< HEAD
-// Copyright 2006 - 2021, Paul Beckingham, Federico Hernandez.
-=======
 // Copyright 2006 - 2021, Tomas Babej, Paul Beckingham, Federico Hernandez.
->>>>>>> 8174287f
 //
 // Permission is hereby granted, free of charge, to any person obtaining a copy
 // of this software and associated documentation files (the "Software"), to deal
@@ -75,12 +71,9 @@
   std::map <std::string, std::string> projectChanges;
 
   auto count = 0;
-<<<<<<< HEAD
-=======
   if(filtered.size() > 1) {
     feedback_affected("This command will alter {1} tasks.", filtered.size());
   }
->>>>>>> 8174287f
   for (auto& task : filtered)
   {
     Task before (task);
@@ -210,14 +203,9 @@
 
   auto children = Context::getContext ().tdb2.children (task);
   if (children.size () &&
-<<<<<<< HEAD
-      (! Context::getContext ().config.getBoolean ("recurrence.confirmation") ||
-        confirm (STRING_CMD_MODIFY_RECUR)))
-=======
           ((Context::getContext ().config.get ("recurrence.confirmation") == "prompt"
             && confirm (STRING_CMD_MODIFY_RECUR)) ||
            Context::getContext ().config.getBoolean ("recurrence.confirmation")))
->>>>>>> 8174287f
   {
     for (auto& child : children)
     {
