--- conflicted
+++ resolved
@@ -1,10 +1,6 @@
 ////////////////////////////////////////////////////////////////////////////////
 //
-<<<<<<< HEAD
-// Copyright 2006 - 2021, Paul Beckingham, Federico Hernandez.
-=======
 // Copyright 2006 - 2021, Tomas Babej, Paul Beckingham, Federico Hernandez.
->>>>>>> 8174287f
 //
 // Permission is hereby granted, free of charge, to any person obtaining a copy
 // of this software and associated documentation files (the "Software"), to deal
@@ -71,12 +67,6 @@
   std::string label = "  [1;37;43mMODIFICATION[0m ";
   Context::getContext ().debug (label + _name + " <-- '" + evaluatedValue.get_string () + "' <-- '" + value + '\'');
 
-<<<<<<< HEAD
-  // If the result is not readily convertible to a numeric value, then this is
-  // an error.
-  if (evaluatedValue.type () == Variant::type_string)
-    throw format ("The value '{1}' is not a valid numeric value.", evaluatedValue.get_string ());
-=======
   // Convert the value of the expression to the correct type if needed
   switch (evaluatedValue.type ())
   {
@@ -95,7 +85,6 @@
     default:
       throw format ("Unexpected variant type: '{1}'", evaluatedValue.type ());
   }
->>>>>>> 8174287f
 
   task.set (_name, evaluatedValue);
 }
