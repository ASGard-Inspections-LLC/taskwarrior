////////////////////////////////////////////////////////////////////////////////
// taskwarrior - a command line task list manager.
//
// Copyright 2006-2014, Paul Beckingham, Federico Hernandez.
//
// Permission is hereby granted, free of charge, to any person obtaining a copy
// of this software and associated documentation files (the "Software"), to deal
// in the Software without restriction, including without limitation the rights
// to use, copy, modify, merge, publish, distribute, sublicense, and/or sell
// copies of the Software, and to permit persons to whom the Software is
// furnished to do so, subject to the following conditions:
//
// The above copyright notice and this permission notice shall be included
// in all copies or substantial portions of the Software.
//
// THE SOFTWARE IS PROVIDED "AS IS", WITHOUT WARRANTY OF ANY KIND, EXPRESS
// OR IMPLIED, INCLUDING BUT NOT LIMITED TO THE WARRANTIES OF MERCHANTABILITY,
// FITNESS FOR A PARTICULAR PURPOSE AND NONINFRINGEMENT. IN NO EVENT SHALL
// THE AUTHORS OR COPYRIGHT HOLDERS BE LIABLE FOR ANY CLAIM, DAMAGES OR OTHER
// LIABILITY, WHETHER IN AN ACTION OF CONTRACT, TORT OR OTHERWISE, ARISING FROM,
// OUT OF OR IN CONNECTION WITH THE SOFTWARE OR THE USE OR OTHER DEALINGS IN THE
// SOFTWARE.
//
// http://www.opensource.org/licenses/mit-license.php
//
////////////////////////////////////////////////////////////////////////////////

#include <cmake.h>
#include <math.h>
#include <Context.h>
#include <ColDate.h>
#include <Date.h>
#include <OldDuration.h>
#include <text.h>
#include <i18n.h>

extern Context context;

////////////////////////////////////////////////////////////////////////////////
ColumnDate::ColumnDate ()
{
  _name      = "";
  _type      = "date";
  _style     = "formatted";
  _label     = "";

  _styles.push_back ("formatted");
  _styles.push_back ("julian");
  _styles.push_back ("epoch");
  _styles.push_back ("iso");
  _styles.push_back ("age");
  _styles.push_back ("remaining");
  _styles.push_back ("countdown");

  Date now;
  now -= 125; // So that "age" is non-zero.
  _examples.push_back (now.toString (context.config.get ("dateformat")));
  _examples.push_back (format (now.toJulian (), 13, 12));
  _examples.push_back (now.toEpochString ());
  _examples.push_back (now.toISO ());
<<<<<<< HEAD
  _examples.push_back (OldDuration (Date () - now).formatCompact ());
=======
  _examples.push_back (Duration (Date () - now).formatCompact ());
  _examples.push_back ("");
  _examples.push_back (Duration (Date () - now).format ());
>>>>>>> c4ecf613
}

////////////////////////////////////////////////////////////////////////////////
ColumnDate::~ColumnDate ()
{
}

////////////////////////////////////////////////////////////////////////////////
bool ColumnDate::validate (std::string& value)
{
  return true;
}

////////////////////////////////////////////////////////////////////////////////
// Set the minimum and maximum widths for the value.
void ColumnDate::measure (Task& task, unsigned int& minimum, unsigned int& maximum)
{
  minimum = maximum = 0;

  if (task.has (_name))
  {
    Date date (task.get_date (_name));

    if (_style == "default" ||
        _style == "formatted")
    {
      // Determine the output date format, which uses a hierarchy of definitions.
      //   rc.report.<report>.dateformat
      //   rc.dateformat.report
      //   rc.dateformat.
      std::string format = context.config.get ("report." + _report + ".dateformat");
      if (format == "")
        format = context.config.get ("dateformat.report");
      if (format == "")
        format = context.config.get ("dateformat");

      minimum = maximum = Date::length (format);
    }
    else if (_style == "countdown")
    {
      Date now;
      minimum = maximum = OldDuration (now - date).format ().length ();
    }
    else if (_style == "julian")
    {
      minimum = maximum = format (date.toJulian (), 13, 12).length ();
    }
    else if (_style == "epoch")
    {
      minimum = maximum = date.toEpochString ().length ();
    }
    else if (_style == "iso")
    {
      minimum = maximum = date.toISO ().length ();
    }
    else if (_style == "age")
    {
      Date now;
      minimum = maximum = OldDuration (now - date).formatCompact ().length ();
    }
    else if (_style == "remaining")
    {
      Date now;
      if (date > now)
        minimum = maximum = Duration (date - now).format ().length ();
    }
    else
      throw format (STRING_COLUMN_BAD_FORMAT, _name, _style);
  }
}

////////////////////////////////////////////////////////////////////////////////
void ColumnDate::render (
  std::vector <std::string>& lines,
  Task& task,
  int width,
  Color& color)
{
  if (task.has (_name))
  {
    Date date (task.get_date (_name));

    if (_style == "default" ||
        _style == "formatted")
    {
      // Determine the output date format, which uses a hierarchy of definitions.
      //   rc.report.<report>.dateformat
      //   rc.dateformat.report
      //   rc.dateformat
      std::string format = context.config.get ("report." + _report + ".dateformat");
      if (format == "")
        format = context.config.get ("dateformat.report");
      if (format == "")
        format = context.config.get ("dateformat");

      lines.push_back (
        color.colorize (
          leftJustify (
            date.toString (format), width)));
    }
    else if (_style == "countdown")
    {
      Date now;

      lines.push_back (
        color.colorize (
          rightJustify (
            OldDuration (now - date).format (), width)));
    }
    else if (_style == "julian")
    {
      lines.push_back (
        color.colorize (
          rightJustify (
            format (date.toJulian (), 13, 12), width)));
    }
    else if (_style == "epoch")
    {
      lines.push_back (
        color.colorize (
          rightJustify (
            date.toEpochString (), width)));
    }
    else if (_style == "iso")
    {
      lines.push_back (
        color.colorize (
          leftJustify (
            date.toISO (), width)));
    }
    else if (_style == "age")
    {
      Date now;

      lines.push_back (
        color.colorize (
          leftJustify (
            OldDuration (now - date).formatCompact (), width)));
    }
    else if (_style == "remaining")
    {
      Date now;
      if (date > now)
        lines.push_back (
          color.colorize (
            rightJustify (
              Duration (date - now).format (), width)));
      else
        lines.push_back ("");
    }
  }
}

////////////////////////////////////////////////////////////////////////////////<|MERGE_RESOLUTION|>--- conflicted
+++ resolved
@@ -58,13 +58,9 @@
   _examples.push_back (format (now.toJulian (), 13, 12));
   _examples.push_back (now.toEpochString ());
   _examples.push_back (now.toISO ());
-<<<<<<< HEAD
   _examples.push_back (OldDuration (Date () - now).formatCompact ());
-=======
-  _examples.push_back (Duration (Date () - now).formatCompact ());
   _examples.push_back ("");
-  _examples.push_back (Duration (Date () - now).format ());
->>>>>>> c4ecf613
+  _examples.push_back (OldDuration (Date () - now).format ());
 }
 
 ////////////////////////////////////////////////////////////////////////////////
