--- conflicted
+++ resolved
@@ -1,10 +1,6 @@
 ////////////////////////////////////////////////////////////////////////////////
 //
-<<<<<<< HEAD
-// Copyright 2006 - 2021, Paul Beckingham, Federico Hernandez.
-=======
 // Copyright 2006 - 2021, Tomas Babej, Paul Beckingham, Federico Hernandez.
->>>>>>> 8174287f
 //
 // Permission is hereby granted, free of charge, to any person obtaining a copy
 // of this software and associated documentation files (the "Software"), to deal
@@ -165,11 +161,7 @@
     else if (_style == "countdown")
     {
       Datetime now;
-<<<<<<< HEAD
-      renderStringRight (lines, width, color, Duration (now - date).formatVague (true));
-=======
       renderStringRight (lines, width, color, Duration (date - now).formatVague (true));
->>>>>>> 8174287f
     }
     else if (_style == "julian")
       renderStringRight (lines, width, color, format (date.toJulian (), 13, 12));
@@ -236,13 +228,7 @@
   if (evaluatedValue.type () == Variant::type_duration)
   {
     Context::getContext ().debug (label + _name + " <-- '" + format ("{1}", format (evaluatedValue.get_duration ())) + "' <-- '" + (std::string) evaluatedValue + "' <-- '" + value + '\'');
-<<<<<<< HEAD
-    Datetime date_now;
-    Variant now (date_now.toEpoch (), Variant::type_date);
-    evaluatedValue += now;
-=======
     evaluatedValue.cast (Variant::type_date);
->>>>>>> 8174287f
   }
   else
   {
