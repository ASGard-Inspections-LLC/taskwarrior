////////////////////////////////////////////////////////////////////////////////
//
<<<<<<< HEAD
// Copyright 2006 - 2021, Paul Beckingham, Federico Hernandez.
=======
// Copyright 2006 - 2021, Tomas Babej, Paul Beckingham, Federico Hernandez.
>>>>>>> 8174287f
//
// Permission is hereby granted, free of charge, to any person obtaining a copy
// of this software and associated documentation files (the "Software"), to deal
// in the Software without restriction, including without limitation the rights
// to use, copy, modify, merge, publish, distribute, sublicense, and/or sell
// copies of the Software, and to permit persons to whom the Software is
// furnished to do so, subject to the following conditions:
//
// The above copyright notice and this permission notice shall be included
// in all copies or substantial portions of the Software.
//
// THE SOFTWARE IS PROVIDED "AS IS", WITHOUT WARRANTY OF ANY KIND, EXPRESS
// OR IMPLIED, INCLUDING BUT NOT LIMITED TO THE WARRANTIES OF MERCHANTABILITY,
// FITNESS FOR A PARTICULAR PURPOSE AND NONINFRINGEMENT. IN NO EVENT SHALL
// THE AUTHORS OR COPYRIGHT HOLDERS BE LIABLE FOR ANY CLAIM, DAMAGES OR OTHER
// LIABILITY, WHETHER IN AN ACTION OF CONTRACT, TORT OR OTHERWISE, ARISING FROM,
// OUT OF OR IN CONNECTION WITH THE SOFTWARE OR THE USE OR OTHER DEALINGS IN THE
// SOFTWARE.
//
// https://www.opensource.org/licenses/mit-license.php
//
////////////////////////////////////////////////////////////////////////////////

#include <cmake.h>
#include <iostream>
#include <iomanip>
#include <fstream>
#include <sstream>
#include <sys/types.h>
#include <inttypes.h>
#include <stdio.h>
#include <string.h>
#include <unistd.h>
#include <stdlib.h>
#include <pwd.h>
#include <time.h>
#include <Context.h>
#include <Lexer.h>
#include <Datetime.h>
#include <Duration.h>
#include <format.h>
#include <unicode.h>
#include <util.h>
#include <main.h>

////////////////////////////////////////////////////////////////////////////////
// Scans all tasks, and for any recurring tasks, determines whether any new
// child tasks need to be generated to fill gaps.
void handleRecurrence ()
{
  // Recurrence can be disabled.
  // Note: This is currently a workaround for TD-44, TW-1520.
  if (! Context::getContext ().config.getBoolean ("recurrence"))
    return;

  auto tasks = Context::getContext ().tdb2.pending.get_tasks ();
  Datetime now;

  // Look at all tasks and find any recurring ones.
  for (auto& t : tasks)
  {
    if (t.getStatus () == Task::recurring)
    {
      // Generate a list of due dates for this recurring task, regardless of
      // the mask.
      std::vector <Datetime> due;
<<<<<<< HEAD
      if (!generateDueDates (t, due))
=======
      if (! generateDueDates (t, due))
>>>>>>> 8174287f
      {
        // Determine the end date.
        t.setStatus (Task::deleted);
        Context::getContext ().tdb2.modify (t);
        Context::getContext ().footnote (onExpiration (t));
        continue;
      }

      // Get the mask from the parent task.
      auto mask = t.get ("mask");

      // Iterate over the due dates, and check each against the mask.
      auto changed = false;
      unsigned int i = 0;
      for (auto& d : due)
      {
        if (mask.length () <= i)
        {
          changed = true;

          Task rec (t);                          // Clone the parent.
          rec.setStatus (Task::pending);         // Change the status.
          rec.id = Context::getContext ().tdb2.next_id ();      // New ID.
          rec.set ("uuid", uuid ());             // New UUID.
          rec.set ("parent", t.get ("uuid"));    // Remember mom.
          rec.setAsNow ("entry");                // New entry date.
          rec.set ("due", format (d.toEpoch ()));

          if (t.has ("wait"))
          {
            Datetime old_wait (t.get_date ("wait"));
            Datetime old_due (t.get_date ("due"));
            Datetime due (d);
            rec.set ("wait", format ((due + (old_wait - old_due)).toEpoch ()));
            rec.setStatus (Task::waiting);
            mask += 'W';
          }
          else
          {
            mask += '-';
            rec.setStatus (Task::pending);
          }

          rec.set ("imask", i);
          rec.remove ("mask");                   // Remove the mask of the parent.

          // Add the new task to the DB.
          Context::getContext ().tdb2.add (rec);
        }

        ++i;
      }

      // Only modify the parent if necessary.
      if (changed)
      {
        t.set ("mask", mask);
        Context::getContext ().tdb2.modify (t);
<<<<<<< HEAD

        if (Context::getContext ().verbose ("recur"))
          Context::getContext ().footnote (format ("Creating recurring task instance '{1}'", t.get ("description")));
      }
    }

    // Non-recurring tasks expire too.
    else
    {
      if (t.has ("until") &&
          Datetime (t.get_date ("until")) < now)
      {
        t.setStatus (Task::deleted);
        Context::getContext ().tdb2.modify(t);
        Context::getContext ().footnote (onExpiration (t));
=======

        if (Context::getContext ().verbose ("recur"))
          Context::getContext ().footnote (format ("Creating recurring task instance '{1}'", t.get ("description")));
>>>>>>> 8174287f
      }
    }
  }
}

////////////////////////////////////////////////////////////////////////////////
// Determine a start date (due), an optional end date (until), and an increment
// period (recur).  Then generate a set of corresponding dates.
//
// Returns false if the parent recurring task is depleted.
bool generateDueDates (Task& parent, std::vector <Datetime>& allDue)
{
  // Determine due date, recur period and until date.
  Datetime due (parent.get_date ("due"));
  if (due._date == 0)
    return false;

  std::string recur = parent.get ("recur");

  bool specificEnd = false;
  Datetime until;
  if (parent.get ("until") != "")
  {
    until = Datetime (parent.get ("until"));
    specificEnd = true;
  }

  auto recurrence_limit = Context::getContext ().config.getInteger ("recurrence.limit");
  int recurrence_counter = 0;
  Datetime now;
  for (Datetime i = due; ; i = getNextRecurrence (i, recur))
  {
    allDue.push_back (i);

    if (specificEnd && i > until)
    {
      // If i > until, it means there are no more tasks to generate, and if the
      // parent mask contains all + or X, then there never will be another task
      // to generate, and this parent task may be safely reaped.
      auto mask = parent.get ("mask");
      if (mask.length () == allDue.size () &&
          mask.find ('-') == std::string::npos)
        return false;

      return true;
    }

    if (i > now)
      ++recurrence_counter;

    if (recurrence_counter >= recurrence_limit)
      return true;
  }

  return true;
}

////////////////////////////////////////////////////////////////////////////////
Datetime getNextRecurrence (Datetime& current, std::string& period)
{
  auto m = current.month ();
  auto d = current.day ();
  auto y = current.year ();
  auto ho = current.hour ();
  auto mi = current.minute ();
  auto se = current.second ();

  // Some periods are difficult, because they can be vague.
  if (period == "monthly" ||
      period == "P1M")
  {
    if (++m > 12)
    {
       m -= 12;
       ++y;
    }

    while (! Datetime::valid (y, m, d))
      --d;

    return Datetime (y, m, d, ho, mi, se);
  }

  else if (period == "weekdays")
  {
    auto dow = current.dayOfWeek ();
    int days;

         if (dow == 5) days = 3;
    else if (dow == 6) days = 2;
    else               days = 1;

    return current + (days * 86400);
  }

  else if (unicodeLatinDigit (period[0]) &&
           period[period.length () - 1] == 'm')
  {
    int increment = strtol (period.substr (0, period.length () - 1).c_str (), nullptr, 10);
<<<<<<< HEAD
=======

    if (increment <= 0)
      throw format ("Recurrence period '{1}' is equivalent to {2} and hence invalid.", period, increment);
>>>>>>> 8174287f

    m += increment;
    while (m > 12)
    {
       m -= 12;
       ++y;
    }

    while (! Datetime::valid (y, m, d))
      --d;

    return Datetime (y, m, d, ho, mi, se);
  }

  else if (period[0] == 'P'                                            &&
           Lexer::isAllDigits (period.substr (1, period.length () - 2)) &&
           period[period.length () - 1] == 'M')
  {
<<<<<<< HEAD
    int increment = strtol (period.substr (0, period.length () - 1).c_str (), nullptr, 10);
=======
    int increment = strtol (period.substr (1, period.length () - 2).c_str (), nullptr, 10);

    if (increment <= 0)
      throw format ("Recurrence period '{1}' is equivalent to {2} and hence invalid.", period, increment);
>>>>>>> 8174287f

    m += increment;
    while (m > 12)
    {
       m -= 12;
       ++y;
    }

    while (! Datetime::valid (y, m, d))
      --d;

    return Datetime (y, m, d);
  }

  else if (period == "quarterly" ||
           period == "P3M")
  {
    m += 3;
    if (m > 12)
    {
       m -= 12;
       ++y;
    }

    while (! Datetime::valid (y, m, d))
      --d;

    return Datetime (y, m, d, ho, mi, se);
  }

  else if (unicodeLatinDigit (period[0]) && period[period.length () - 1] == 'q')
  {
    int increment = strtol (period.substr (0, period.length () - 1).c_str (), nullptr, 10);
<<<<<<< HEAD
=======

    if (increment <= 0)
      throw format ("Recurrence period '{1}' is equivalent to {2} and hence invalid.", period, increment);
>>>>>>> 8174287f

    m += 3 * increment;
    while (m > 12)
    {
       m -= 12;
       ++y;
    }

    while (! Datetime::valid (y, m, d))
      --d;

    return Datetime (y, m, d, ho, mi, se);
  }

  else if (period == "semiannual" ||
           period == "P6M")
  {
    m += 6;
    if (m > 12)
    {
       m -= 12;
       ++y;
    }

    while (! Datetime::valid (y, m, d))
      --d;

    return Datetime (y, m, d, ho, mi, se);
  }

  else if (period == "bimonthly" ||
           period == "P2M")
  {
    m += 2;
    if (m > 12)
    {
       m -= 12;
       ++y;
    }

    while (! Datetime::valid (y, m, d))
      --d;

    return Datetime (y, m, d, ho, mi, se);
  }

  else if (period == "biannual" ||
           period == "biyearly" ||
           period == "P2Y")
  {
    y += 2;

    return Datetime (y, m, d, ho, mi, se);
  }

  else if (period == "annual" ||
           period == "yearly" ||
           period == "P1Y")
  {
    y += 1;

    // If the due data just happens to be 2/29 in a leap year, then simply
    // incrementing y is going to create an invalid date.
    if (m == 2 && d == 29)
      d = 28;

    return Datetime (y, m, d, ho, mi, se);
  }

  // Add the period to current, and we're done.
  std::string::size_type idx = 0;
  Duration p;
  if (! p.parse (period, idx))
    throw std::string (format ("The recurrence value '{1}' is not valid.", period));

  return current + p.toTime_t ();
}

////////////////////////////////////////////////////////////////////////////////
// When the status of a recurring child task changes, the parent task must
// update it's mask.
void updateRecurrenceMask (Task& task)
{
  auto uuid = task.get ("parent");
  Task parent;

  if (uuid != "" &&
      Context::getContext ().tdb2.get (uuid, parent))
  {
    unsigned int index = strtol (task.get ("imask").c_str (), nullptr, 10);
    auto mask = parent.get ("mask");
    if (mask.length () > index)
    {
      mask[index] = (task.getStatus () == Task::pending)   ? '-'
                  : (task.getStatus () == Task::completed) ? '+'
                  : (task.getStatus () == Task::deleted)   ? 'X'
                  : (task.getStatus () == Task::waiting)   ? 'W'
                  :                                          '?';
    }
    else
    {
      std::string mask;
      for (unsigned int i = 0; i < index; ++i)
        mask += "?";

      mask += (task.getStatus () == Task::pending)   ? '-'
            : (task.getStatus () == Task::completed) ? '+'
            : (task.getStatus () == Task::deleted)   ? 'X'
            : (task.getStatus () == Task::waiting)   ? 'W'
            :                                          '?';
    }

    parent.set ("mask", mask);
    Context::getContext ().tdb2.modify (parent);
<<<<<<< HEAD
=======
  }
}

////////////////////////////////////////////////////////////////////////////////
// Delete expired tasks.
void handleUntil ()
{
  Datetime now;
  auto tasks = Context::getContext ().tdb2.pending.get_tasks ();
  for (auto& t : tasks)
  {
    // TODO What about expiring template tasks?
    if (t.getStatus () == Task::pending &&
        t.has ("until"))
    {
      auto until = Datetime (t.get_date ("until"));
      if (until < now)
      {
        Context::getContext ().debug (format ("handleUntil: recurrence expired until {1} < now {2}", until.toISOLocalExtended (), now.toISOLocalExtended ()));
        t.setStatus (Task::deleted);
        Context::getContext ().tdb2.modify(t);
        Context::getContext ().footnote (onExpiration (t));
      }
    }
>>>>>>> 8174287f
  }
}

////////////////////////////////////////////////////////////////////////////////<|MERGE_RESOLUTION|>--- conflicted
+++ resolved
@@ -1,10 +1,6 @@
 ////////////////////////////////////////////////////////////////////////////////
 //
-<<<<<<< HEAD
-// Copyright 2006 - 2021, Paul Beckingham, Federico Hernandez.
-=======
 // Copyright 2006 - 2021, Tomas Babej, Paul Beckingham, Federico Hernandez.
->>>>>>> 8174287f
 //
 // Permission is hereby granted, free of charge, to any person obtaining a copy
 // of this software and associated documentation files (the "Software"), to deal
@@ -71,11 +67,7 @@
       // Generate a list of due dates for this recurring task, regardless of
       // the mask.
       std::vector <Datetime> due;
-<<<<<<< HEAD
-      if (!generateDueDates (t, due))
-=======
       if (! generateDueDates (t, due))
->>>>>>> 8174287f
       {
         // Determine the end date.
         t.setStatus (Task::deleted);
@@ -134,27 +126,9 @@
       {
         t.set ("mask", mask);
         Context::getContext ().tdb2.modify (t);
-<<<<<<< HEAD
 
         if (Context::getContext ().verbose ("recur"))
           Context::getContext ().footnote (format ("Creating recurring task instance '{1}'", t.get ("description")));
-      }
-    }
-
-    // Non-recurring tasks expire too.
-    else
-    {
-      if (t.has ("until") &&
-          Datetime (t.get_date ("until")) < now)
-      {
-        t.setStatus (Task::deleted);
-        Context::getContext ().tdb2.modify(t);
-        Context::getContext ().footnote (onExpiration (t));
-=======
-
-        if (Context::getContext ().verbose ("recur"))
-          Context::getContext ().footnote (format ("Creating recurring task instance '{1}'", t.get ("description")));
->>>>>>> 8174287f
       }
     }
   }
@@ -254,12 +228,9 @@
            period[period.length () - 1] == 'm')
   {
     int increment = strtol (period.substr (0, period.length () - 1).c_str (), nullptr, 10);
-<<<<<<< HEAD
-=======
 
     if (increment <= 0)
       throw format ("Recurrence period '{1}' is equivalent to {2} and hence invalid.", period, increment);
->>>>>>> 8174287f
 
     m += increment;
     while (m > 12)
@@ -278,14 +249,10 @@
            Lexer::isAllDigits (period.substr (1, period.length () - 2)) &&
            period[period.length () - 1] == 'M')
   {
-<<<<<<< HEAD
-    int increment = strtol (period.substr (0, period.length () - 1).c_str (), nullptr, 10);
-=======
     int increment = strtol (period.substr (1, period.length () - 2).c_str (), nullptr, 10);
 
     if (increment <= 0)
       throw format ("Recurrence period '{1}' is equivalent to {2} and hence invalid.", period, increment);
->>>>>>> 8174287f
 
     m += increment;
     while (m > 12)
@@ -319,12 +286,9 @@
   else if (unicodeLatinDigit (period[0]) && period[period.length () - 1] == 'q')
   {
     int increment = strtol (period.substr (0, period.length () - 1).c_str (), nullptr, 10);
-<<<<<<< HEAD
-=======
 
     if (increment <= 0)
       throw format ("Recurrence period '{1}' is equivalent to {2} and hence invalid.", period, increment);
->>>>>>> 8174287f
 
     m += 3 * increment;
     while (m > 12)
@@ -439,8 +403,6 @@
 
     parent.set ("mask", mask);
     Context::getContext ().tdb2.modify (parent);
-<<<<<<< HEAD
-=======
   }
 }
 
@@ -465,7 +427,6 @@
         Context::getContext ().footnote (onExpiration (t));
       }
     }
->>>>>>> 8174287f
   }
 }
 
