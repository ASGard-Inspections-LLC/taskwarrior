--- conflicted
+++ resolved
@@ -84,11 +84,7 @@
 
 ////////////////////////////////////////////////////////////////////////////////
 void autoColorize (
-<<<<<<< HEAD
-  Tt& task,
-=======
   Task& task,
->>>>>>> 14977ef3
   Text::color& fg,
   Text::color& bg)
 {
