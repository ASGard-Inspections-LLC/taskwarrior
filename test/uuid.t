--- conflicted
+++ resolved
@@ -34,11 +34,8 @@
 if (open my $fh, '>', 'uuid.rc')
 {
   print $fh "data.location=.\n",
-<<<<<<< HEAD
-            "dateformat=m/d/Y\n";
-=======
+            "dateformat=m/d/Y\n",
             "confirmation=off\n";
->>>>>>> 0fb9a4e9
   close $fh;
   ok (-r 'uuid.rc', 'Created uuid.rc');
 }
