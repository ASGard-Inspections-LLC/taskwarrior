Real Parsing
  define grammar for command line
  implement flex/bison parser
  new grammar includes:
    - task delete <ID> [<ID> ...]
    - task done <ID> [<ID> ...]

User-Defined Reports
  report.large=id,uuid,project,priority,entry,start,due,active,tags,description
  report.long=id,project,priority,entry,start,due,tags,description
  report.list=id,project,priority,due,active,description
  report.ls=id,project,priority,description

  Sorting is always: due+ priority- project+

  ID UUID Project Priority Entry Start Due Active Tags Description

Test Suite
  allow .taskrc override
  debug=on to cause all cout to be csv
  regression tests for every bug, command, feature
<<<<<<< HEAD

Recurrence
  - new T::status recurring (stored as R)
  - new user-specifiable attributes - recur:<duration> [until:<date>]
  - duration:
      daily, day, 1d
      Nd
      weekly, 1w
      Nw
      biweekly
      monthly, 1m
      bimonthly
      Nm
      quarterly, 1q
      Nq
      biannual, biyearly
      annual, yearly, 1y
      Na, Ny
  - recur: without due:   => Error
  - until: without recur: => Error
  - New file format (version 3):  supports status R, recur:, until:, base:, range:
  - on TDB.gc, adjust base: and compress range: for T::status == recurring
  - all recurring tasks are removed from lists by T::*pendingT, and a synthetic
    addendum is generated
  - when a recurring task is completed, range: is updated, and a synthetic
    task is added to completed.data that retains the attributes of the root

  - Scenario:
      # Today = 6/22/2008
      % task add Friday due:6/15/2008 recur:weekly until 8/1/2008
        # task must generate a base and range
        # base:6/15/2008
        # range:-------
        #       ^6/15
        #        ^6/22
        #         ^6/29
        #          ^7/6
        #           ^7/13
        #            ^7/20
        #             ^7/27
      % task ls
      1 Friday 6/15/2008 .lte. today     (overdue)
      2 Friday 6/22/2008 .lte. today     (due)
      3 Friday 6/29/2008 one recurrence
      4 Friday  7/6/2008                 (not shown)
      5 Friday 7/13/2008                 (not shown)
      6 Friday 7/20/2008                 (not shown)
      7 Friday 7/27/2008                 (not shown)
=======
>>>>>>> be6136c1
<|MERGE_RESOLUTION|>--- conflicted
+++ resolved
@@ -19,7 +19,6 @@
   allow .taskrc override
   debug=on to cause all cout to be csv
   regression tests for every bug, command, feature
-<<<<<<< HEAD
 
 Recurrence
   - new T::status recurring (stored as R)
@@ -67,6 +66,4 @@
       4 Friday  7/6/2008                 (not shown)
       5 Friday 7/13/2008                 (not shown)
       6 Friday 7/20/2008                 (not shown)
-      7 Friday 7/27/2008                 (not shown)
-=======
->>>>>>> be6136c1
+      7 Friday 7/27/2008                 (not shown)