--- conflicted
+++ resolved
@@ -2,11 +2,7 @@
 # Process this file with autoconf to produce a configure script.
 
 AC_PREREQ(2.61)
-<<<<<<< HEAD
 AC_INIT(task, 1.9.0, support@taskwarrior.org)
-=======
-AC_INIT(task, 1.8.5, support@taskwarrior.org)
->>>>>>> 28377502
 
 CFLAGS="${CFLAGS=}"
 CXXFLAGS="${CXXFLAGS=}"
